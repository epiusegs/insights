# Copyright (c) 2022, Frappe Technologies Pvt. Ltd. and contributors
# For license information, please see license.txt

import frappe

from insights import notify
from insights.api.permissions import is_private
from insights.api.telemetry import track
from insights.decorators import check_role
from insights.insights.doctype.insights_team.insights_team import (
    check_data_source_permission,
    check_table_permission,
    get_allowed_resources_for_user,
    get_permission_filter,
)


@frappe.whitelist()
@check_role("Insights User")
def get_app_version():
    return frappe.get_attr("insights" + ".__version__")


@frappe.whitelist()
@check_role("Insights User")
def get_data_sources():
    return frappe.get_list(
        "Insights Data Source",
        filters={
            "status": "Active",
            **get_permission_filter("Insights Data Source"),
        },
        fields=[
            "name",
            "title",
            "status",
            "database_type",
            "creation",
            "is_site_db",
        ],
        order_by="creation desc",
    )


@frappe.whitelist()
@check_role("Insights User")
def get_table_columns(data_source, table):
    check_table_permission(data_source, table)

    doc = frappe.get_doc(
        "Insights Table",
        {
            "data_source": data_source,
            "table": table,
        },
    )

    return {"columns": doc.columns}


@frappe.whitelist()
@check_role("Insights User")
def get_table_name(data_source, table):
    check_table_permission(data_source, table)
    return frappe.get_value(
        "Insights Table", {"data_source": data_source, "table": table}, "name"
    )


@frappe.whitelist()
@check_role("Insights User")
def get_tables(data_source=None, with_query_tables=False):
    if not data_source:
        return []

    check_data_source_permission(data_source)
    filters = {
        "hidden": 0,
        "data_source": data_source,
        **get_permission_filter("Insights Table"),
    }
    if not with_query_tables:
        filters["is_query_based"] = 0

    return frappe.get_list(
        "Insights Table",
        filters=filters,
        fields=["name", "table", "label", "is_query_based"],
        order_by="is_query_based asc, label asc",
    )


@frappe.whitelist()
@check_role("Insights User")
def get_dashboard_list():
    dashboards = frappe.get_list(
        "Insights Dashboard",
        filters={**get_permission_filter("Insights Dashboard")},
        fields=["name", "title", "modified", "_liked_by"],
    )
    for dashboard in dashboards:
        if dashboard._liked_by:
            dashboard["is_favourite"] = frappe.session.user in frappe.as_json(
                dashboard._liked_by
            )
        dashboard["charts"] = frappe.get_all(
            "Insights Dashboard Item",
            filters={
                "parent": dashboard.name,
                "item_type": ["not in", ["Text", "Filter"]],
            },
            pluck="parent",
        )
        dashboard["charts_count"] = len(dashboard["charts"])

        dashboard["is_private"] = is_private("Insights Dashboard", dashboard.name)

    return dashboards


@frappe.whitelist()
@check_role("Insights User")
def create_dashboard(title):
    track("create_dashboard")
    dashboard = frappe.get_doc({"doctype": "Insights Dashboard", "title": title})
    dashboard.insert()
    return {
        "name": dashboard.name,
        "title": dashboard.title,
    }


@frappe.whitelist()
@check_role("Insights User")
def get_queries():
    allowed_queries = get_allowed_resources_for_user("Insights Query")
    if not allowed_queries:
        return []

    from frappe.query_builder.functions import CustomFunction

    Query = frappe.qb.DocType("Insights Query")
    QueryTable = frappe.qb.DocType("Insights Query Table")
    QueryChart = frappe.qb.DocType("Insights Query Chart")
    GroupConcat = CustomFunction("Group_Concat", ["column"])
    return (
        frappe.qb.from_(Query)
        .left_join(QueryTable)
        .on(Query.name == QueryTable.parent)
        .left_join(QueryChart)
        .on(QueryChart.query == Query.name)
        .select(
            Query.name,
            Query.title,
            Query.status,
            Query.is_assisted_query,
            Query.is_native_query,
            GroupConcat(QueryTable.label).as_("tables"),
            Query.data_source,
            Query.creation,
            QueryChart.type.as_("chart_type"),
        )
        .where(Query.name.isin(allowed_queries))
        .groupby(Query.name)
        .orderby(Query.creation, order=frappe.qb.desc)
    ).run(as_dict=True)


@frappe.whitelist()
@check_role("Insights User")
<<<<<<< HEAD
def create_query(**query):
    doc = frappe.new_doc("Insights Query")
    doc.title = query.get("title") or "Untitled Query"
    doc.data_source = query.get("data_source") or "Demo Data"
    doc.is_assisted_query = query.get("is_assisted_query")
    if table := query.get("table") and not doc.is_assisted_query:
        doc.append(
=======
def create_query(data_source, table=None, title=None):
    track("create_query")
    query = frappe.new_doc("Insights Query")
    query.title = title or "Untitled Query"
    query.data_source = data_source
    if table:
        query.append(
>>>>>>> d125420c
            "tables",
            {
                "table": table.get("value"),
                "label": table.get("label"),
            },
        )
    doc.save()
    return doc.as_dict()


@frappe.whitelist()
@check_role("Insights User")
def get_running_jobs(data_source):
    return []


@frappe.whitelist()
@check_role("Insights User")
def kill_running_job(data_source, query_id):
    return


@frappe.whitelist()
@check_role("Insights User")
def get_user_info():
    is_admin = frappe.db.exists(
        "Has Role", {"parent": frappe.session.user, "role": "Insights Admin"}
    )
    is_user = frappe.db.exists(
        "Has Role", {"parent": frappe.session.user, "role": "Insights User"}
    )

    return {
        "user_id": frappe.session.user,
        "is_admin": is_admin or frappe.session.user == "Administrator",
        "is_user": is_user,
    }


@frappe.whitelist()
@check_role("Insights User")
def create_table_link(
    data_source, primary_table, foreign_table, primary_key, foreign_key
):

    check_table_permission(data_source, primary_table.get("value"))
    check_table_permission(data_source, foreign_table.get("value"))

    primary = frappe.get_doc(
        "Insights Table",
        {
            "data_source": data_source,
            "table": primary_table.get("table"),
        },
    )
    link = {
        "primary_key": primary_key,
        "foreign_key": foreign_key,
        "foreign_table": foreign_table.get("table"),
        "foreign_table_label": foreign_table.get("label"),
    }
    if not primary.get("table_links", link):
        primary.append("table_links", link)
        primary.save()

    foreign = frappe.get_doc(
        "Insights Table",
        {
            "data_source": data_source,
            "table": foreign_table.get("table"),
        },
    )
    link = {
        "primary_key": foreign_key,
        "foreign_key": primary_key,
        "foreign_table": primary_table.get("table"),
        "foreign_table_label": primary_table.get("label"),
    }
    if not foreign.get("table_links", link):
        foreign.append("table_links", link)
        foreign.save()


@frappe.whitelist()
@check_role("Insights User")
def get_onboarding_status():
    return {
        "is_onboarded": frappe.db.get_single_value(
            "Insights Settings", "onboarding_complete"
        ),
        "query_created": bool(frappe.db.a_row_exists("Insights Query")),
        "dashboard_created": bool(frappe.db.a_row_exists("Insights Dashboard")),
        "chart_created": bool(frappe.db.a_row_exists("Insights Dashboard Item")),
        "chart_added": bool(frappe.db.a_row_exists("Insights Dashboard Item")),
    }


@frappe.whitelist()
@check_role("Insights User")
def skip_onboarding():
    frappe.db.set_value("Insights Settings", None, "onboarding_complete", 1)


@frappe.whitelist()
@check_role("Insights User")
def get_dashboard_options(chart):
    allowed_dashboards = get_allowed_resources_for_user("Insights Dashboard")
    if not allowed_dashboards:
        return []

    # find all dashboards that don't have the chart within the allowed dashboards
    Dashboard = frappe.qb.DocType("Insights Dashboard")
    DashboardItem = frappe.qb.DocType("Insights Dashboard Item")

    return (
        frappe.qb.from_(Dashboard)
        .left_join(DashboardItem)
        .on(Dashboard.name == DashboardItem.parent)
        .select(Dashboard.name.as_("value"), Dashboard.title.as_("label"))
        .where(Dashboard.name.isin(allowed_dashboards) & (DashboardItem.chart != chart))
        .groupby(Dashboard.name)
        .run(as_dict=True)
    )


def get_csv_from_base64(encoded_string):
    import base64
    from io import StringIO

    data = encoded_string.split(",")[1]  # remove data uri
    data = base64.b64decode(data)
    data = StringIO(data.decode("unicode_escape"))
    return data


@frappe.whitelist()
@check_role("Insights User")
def get_columns_from_csv(file):
    import csv

    file_type = file.get("type")
    data = file.get("data")  # base64 encoded

    if file_type == "text/csv":
        data = get_csv_from_base64(data)
        reader = csv.reader(data)
        return next(reader)


def create_csv_file(file):
    file_doc = frappe.new_doc("File")
    file_doc.file_name = file.get("name")
    file_doc.content = get_csv_from_base64(file.get("data")).read()
    file_doc.save(ignore_permissions=True)
    return file_doc


@frappe.whitelist()
@check_role("Insights User")
def upload_csv(data_source, label, file, if_exists, columns):
    table_import = frappe.new_doc("Insights Table Import")
    table_import.data_source = data_source
    table_import.table_name = frappe.scrub(label)
    table_import.table_label = label
    table_import.if_exists = if_exists
    table_import.source = create_csv_file(file).file_url
    table_import.save()
    table_import.columns = []
    for column in columns:
        table_import.append(
            "columns",
            {
                "column": frappe.scrub(column.get("column")),
                "label": frappe.unscrub(column.get("column")),
                "type": column.get("type"),
            },
        )
    table_import.submit()
    notify(
        **{
            "title": "Success",
            "message": "Table Imported",
            "type": "success",
        }
    )


@frappe.whitelist()
@check_role("Insights User")
def delete_data_source(data_source):
    track("delete_data_source")
    try:
        frappe.delete_doc("Insights Data Source", data_source)
        notify(
            **{
                "title": "Success",
                "message": "Data Source Deleted",
                "type": "success",
            }
        )
    except frappe.LinkExistsError:
        notify(
            **{
                "type": "error",
                "title": "Cannot delete Data Source",
                "message": "Data Source is linked to a Query or Dashboard",
            }
        )
    except Exception as e:
        notify(
            **{
                "type": "error",
                "title": "Error",
                "message": e,
            }
        )


@frappe.whitelist()
def create_alert(alert):
    track("create_alert")
    alert = frappe._dict(alert)
    alert_doc = frappe.new_doc("Insights Alert")
    alert_doc.update(alert)
    alert_doc.save()
    return alert_doc


@frappe.whitelist()
def test_alert(alert):
    alert_doc = frappe.new_doc("Insights Alert")
    alert_doc.update(alert)
    should_send = alert_doc.evaluate_condition()
    if should_send:
        alert_doc.send_alert()
        return True
    return False


@frappe.whitelist()
def get_public_key(resource_type, resource_name):
    from insights.insights.doctype.insights_chart.insights_chart import (
        get_chart_public_key,
    )
    from insights.insights.doctype.insights_dashboard.insights_dashboard import (
        get_dashboard_public_key,
    )

    if resource_type == "Insights Dashboard":
        return get_dashboard_public_key(resource_name)
    if resource_type == "Insights Chart":
        return get_chart_public_key(resource_name)


@frappe.whitelist(allow_guest=True)
def get_public_dashboard(public_key):
    if not public_key or not isinstance(public_key, str):
        frappe.throw("Public Key is required")

    dashboard_name = frappe.db.exists(
        "Insights Dashboard", {"public_key": public_key, "is_public": 1}
    )
    if not dashboard_name:
        frappe.throw("Invalid Public Key")

    return frappe.get_cached_doc("Insights Dashboard", dashboard_name).as_dict(
        no_default_fields=True
    )


@frappe.whitelist(allow_guest=True)
def get_public_chart(public_key):
    if not public_key or not isinstance(public_key, str):
        frappe.throw("Public Key is required")

    chart_name = frappe.db.exists(
        "Insights Chart", {"public_key": public_key, "is_public": 1}
    )
    if not chart_name:
        frappe.throw("Invalid Public Key")

    chart = frappe.get_cached_doc("Insights Chart", chart_name).as_dict(
        no_default_fields=True
    )
    chart_data = frappe.get_cached_doc("Insights Query", chart.query).fetch_results()
    chart["data"] = chart_data
    return chart


@frappe.whitelist(allow_guest=True)
def get_public_dashboard_chart_data(public_key, *args, **kwargs):
    if not public_key or not isinstance(public_key, str):
        frappe.throw("Public Key is required")

    dashboard_name = frappe.db.exists(
        "Insights Dashboard", {"public_key": public_key, "is_public": 1}
    )
    if not dashboard_name:
        frappe.throw("Invalid Public Key")

    kwargs.pop("cmd")
    return frappe.get_cached_doc("Insights Dashboard", dashboard_name).fetch_chart_data(
        *args, **kwargs
    )


@frappe.whitelist()
def fetch_column_values(column, search_text=None):
    if not column.get("data_source"):
        frappe.throw("Data Source is required")
    data_source = frappe.get_doc("Insights Data Source", column.get("data_source"))
    return data_source.get_column_options(
        column.get("table"), column.get("column"), search_text
    )


@frappe.whitelist()
def get_notebooks():
    # TODO: Add permission check
    return frappe.get_list(
        "Insights Notebook",
        fields=["name", "title", "creation", "modified"],
        order_by="creation desc",
    )


@frappe.whitelist()
def create_notebook(title):
    notebook = frappe.new_doc("Insights Notebook")
    notebook.title = title
    notebook.save()
    return notebook.name


@frappe.whitelist()
def create_notebook_page(notebook):
    notebook_page = frappe.new_doc("Insights Notebook Page")
    notebook_page.notebook = notebook
    notebook_page.title = "Untitled"
    notebook_page.save()
    return notebook_page.name


@frappe.whitelist()
def get_notebook_pages(notebook):
    return frappe.get_list(
        "Insights Notebook Page",
        filters={"notebook": notebook},
        fields=["name", "title", "creation", "modified"],
        order_by="creation desc",
    )


@frappe.whitelist()
def add_chart_to_dashboard(dashboard, chart):
    dashboard = frappe.get_doc("Insights Dashboard", dashboard)
    dashboard.add_chart(chart)
    dashboard.save()


@frappe.whitelist()
def create_chart():
    chart = frappe.new_doc("Insights Chart")
    chart.save()
    return chart.name<|MERGE_RESOLUTION|>--- conflicted
+++ resolved
@@ -168,23 +168,14 @@
 
 @frappe.whitelist()
 @check_role("Insights User")
-<<<<<<< HEAD
 def create_query(**query):
+    track("create_query")
     doc = frappe.new_doc("Insights Query")
     doc.title = query.get("title") or "Untitled Query"
     doc.data_source = query.get("data_source") or "Demo Data"
     doc.is_assisted_query = query.get("is_assisted_query")
     if table := query.get("table") and not doc.is_assisted_query:
         doc.append(
-=======
-def create_query(data_source, table=None, title=None):
-    track("create_query")
-    query = frappe.new_doc("Insights Query")
-    query.title = title or "Untitled Query"
-    query.data_source = data_source
-    if table:
-        query.append(
->>>>>>> d125420c
             "tables",
             {
                 "table": table.get("value"),
